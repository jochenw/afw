/*
 * Copyright 2018 Jochen Wiedmann
 * 
 * Licensed under the Apache License, Version 2.0 (the "License");
 * you may not use this file except in compliance with the License.
 * You may obtain a copy of the License at
 * 
 *   http://www.apache.org/licenses/LICENSE-2.0
 * 
 * Unless required by applicable law or agreed to in writing, software
 * distributed under the License is distributed on an "AS IS" BASIS,
 * WITHOUT WARRANTIES OR CONDITIONS OF ANY KIND, either express or implied.
 * See the License for the specific language governing permissions and
 * limitations under the License.
 */
package com.github.jochenw.afw.core.util;

import static org.junit.Assert.*;

import java.util.ArrayList;
import java.util.Arrays;
import java.util.Collections;
import java.util.List;
import java.util.Map;
import java.util.TreeMap;
import java.util.function.Predicate;

import org.junit.Assert;
import org.junit.Test;


/**
 * Test suite for the {@link Strings} class.
 */
public class StringsTest {
	/** Test case for {@link Strings#toString()}.
	 */
    @Test
    public void testToString() {
        final Object[] array = new Object[]{"a", Long.valueOf(-1), Boolean.FALSE};
        final Map<String,Object> map = new TreeMap<>();
        map.put("a", Integer.valueOf(2));
        map.put("b", array);
        map.put("c", Boolean.TRUE);
        assertEquals("null", Strings.toString(null));
        assertEquals("0", Strings.toString(Integer.valueOf(0)));
        assertEquals("true", Strings.toString(Boolean.TRUE));
        assertEquals("[a, -1, false]", Strings.toString(array));
        assertEquals("<a, -1, false>", Strings.toString(Arrays.asList(array)));
        assertEquals("(a, -1, false)", Strings.toString(Collections.unmodifiableCollection(Arrays.asList(array))));
        assertEquals("{a => 2, b => [a, -1, false], c => true}", Strings.toString(map));
    }

	/** Test case for {@link Strings#isEmpty(String)}, and {@link Strings#isTrimmedEmpty(String)}.
	 */
    @Test
    public void testIsEmpty() {
        assertTrue(Strings.isEmpty(null));
        assertTrue(Strings.isTrimmedEmpty(null));
        assertTrue(Strings.isEmpty(""));
        assertTrue(Strings.isTrimmedEmpty(""));
        assertFalse(Strings.isEmpty(" \t"));
        assertTrue(Strings.isTrimmedEmpty(" \t"));
        assertFalse(Strings.isEmpty(" 0\t"));
        assertFalse(Strings.isTrimmedEmpty(" 0\t"));
    }

    /** Test case for {@link Strings#parseVersionNumber(String)}.
     */
    @Test
    public void testParseVersionNumber() {
    	Assert.assertArrayEquals(new int[] {2,3,0}, Strings.parseVersionNumber("2.3.0"));
    	Assert.assertArrayEquals(new int[] {2,3,0,5,7}, Strings.parseVersionNumber("2.3.0.5.7"));
    	try {
    		Strings.parseVersionNumber(null);
    		Assert.fail("Expected exception");
    	} catch (IllegalArgumentException e) {
    		Assert.assertEquals("Missing, or empty, version string", e.getMessage());
    	}
    	try {
    		Strings.parseVersionNumber("");
    		Assert.fail("Expected exception");
    	} catch (IllegalArgumentException e) {
    		Assert.assertEquals("Missing, or empty, version string", e.getMessage());
    	}
    	try {
    		Strings.parseVersionNumber(".2.3.0");
    		Assert.fail("Expected exception");
    	} catch (IllegalArgumentException e) {
    		Assert.assertEquals("Invalid version string: .2.3.0", e.getMessage());
    	}
    	try {
    		Strings.parseVersionNumber("2.3..0");
    		Assert.fail("Expected exception");
    	} catch (IllegalArgumentException e) {
    		Assert.assertEquals("Invalid version string: 2.3..0", e.getMessage());
    	}
    	try {
    		Strings.parseVersionNumber("2.3.0.");
    		Assert.fail("Expected exception");
    	} catch (IllegalArgumentException e) {
    		Assert.assertEquals("Invalid version string, ends with '.': 2.3.0.", e.getMessage());
    	}
    }
   
    /** Test for {@link Strings#formatCb(Appendable, String, Object...)}.
     * @throws Exception The test failed.
     */
    @Test
    public void testFormatCb() throws Exception {
    	final String formatStr = "Hello, {} {}!";
    	assertEquals("Hello, beautiful world!", Strings.formatCb(formatStr, "beautiful", "world"));
    	assertEquals("Hello, funny 42!", Strings.formatCb(formatStr, "funny", Integer.valueOf(42)));
    	try {
    		Strings.formatCb(formatStr);
    		fail("Expected exception");
    	} catch (IllegalArgumentException e) {
    		assertEquals("Format string requires at least 0 arguments, but only 0 are given.", e.getMessage());
    	}
    	try {
    		Strings.formatCb(formatStr, (Object[]) null);
    		fail("Expected exception");
    	} catch (IllegalArgumentException e) {
    		assertEquals("Format string requires at least one argument, but none are given.", e.getMessage());
    	}
    	try {
    		Strings.formatCb(formatStr, "a", "b", "c");
    		fail("Expected exception");
    	} catch (IllegalArgumentException e) {
    		assertEquals("Format string requires only 2 arguments, but 3 are given.", e.getMessage());
    	}
    }

    /**
     * Test for {@link Strings#formatLz(int, int)}.
     * @throws Exception The test failed.
     */
    @Test
    public void testFormatLz() throws Exception {
    	assertEquals("0", Strings.formatLz(0, 9));
    	assertEquals("9", Strings.formatLz(9, 9));
    	assertEquals("00", Strings.formatLz(0, 10));
    	assertEquals("09", Strings.formatLz(9, 10));
    	assertEquals("00", Strings.formatLz(0, 99));
    	assertEquals("09", Strings.formatLz(9, 99));
       	assertEquals("000", Strings.formatLz(0, 100));
    	assertEquals("009", Strings.formatLz(9, 100));
    	assertEquals("000", Strings.formatLz(0, 999));
    	assertEquals("009", Strings.formatLz(9, 999));
    	assertEquals("0000", Strings.formatLz(0, 1000));
    	assertEquals("0009", Strings.formatLz(9, 1000));
    	assertEquals("0000", Strings.formatLz(0, 9999));
    	assertEquals("0009", Strings.formatLz(9, 9999));
    	assertEquals("00000", Strings.formatLz(0, 10000));
    	assertEquals("00009", Strings.formatLz(9, 10000));
    	assertEquals("00000", Strings.formatLz(0, 99999));
    	assertEquals("00009", Strings.formatLz(9, 99999));
    	assertEquals("000000", Strings.formatLz(0, 100000));
    	assertEquals("000009", Strings.formatLz(9, 100000));
    	assertEquals("000000", Strings.formatLz(0, 999999));
    	assertEquals("000009", Strings.formatLz(9, 999999));
    	try {
    		Strings.formatLz(0, 9999999);
    		fail("Expected exception");
    	} catch (IllegalArgumentException e) {
    		assertEquals("The total number of items must be lower than 1000000", e.getMessage());
    	}
    }

    /** Test case for {@link Strings#matcher(String)}.
     */
    @Test
    public void testMatcher() {
    	final Predicate<String> fooMatcher = Strings.matcher("Foo");
    	assertTrue(fooMatcher.test("Foo"));
    	assertFalse(fooMatcher.test("foo"));
    	assertFalse(fooMatcher.test("0"));
    	final Predicate<String> fooMatcherCaseInsensitive = Strings.matcher("Foo/i");
    	assertTrue(fooMatcherCaseInsensitive.test("Foo"));
    	assertTrue(fooMatcherCaseInsensitive.test("foo"));
    	assertFalse(fooMatcherCaseInsensitive.test("0"));
    	final Predicate<String> wmMatcher = Strings.matcher("Wm*");
    	assertTrue(wmMatcher.test("Wm"));
    	assertTrue(wmMatcher.test("Wm9"));
    	assertTrue(wmMatcher.test("WmFoo"));
    	assertFalse(wmMatcher.test("wmFoo"));
    	assertFalse(wmMatcher.test("wM9"));
    	final Predicate<String> wmMatcherCaseInsensitive = Strings.matcher("Wm*/i");
    	assertTrue(wmMatcherCaseInsensitive.test("Wm"));
    	assertTrue(wmMatcherCaseInsensitive.test("Wm9"));
    	assertTrue(wmMatcherCaseInsensitive.test("WmFoo"));
    	assertTrue(wmMatcherCaseInsensitive.test("wmFoo"));
    	assertTrue(wmMatcherCaseInsensitive.test("wM9"));
    	final Predicate<String> reMatcher = Strings.matcher("re:ab+C");
    	assertFalse(reMatcher.test("aC"));
    	assertTrue(reMatcher.test("abC"));
    	assertTrue(reMatcher.test("abbbbbbC"));
    	assertFalse(reMatcher.test("aBC"));
    	assertFalse(reMatcher.test("abCd"));
    	final Predicate<String> reMatcherCaseInsensitive = Strings.matcher("re:ab+C/i");
    	assertFalse(reMatcherCaseInsensitive.test("aC"));
    	assertTrue(reMatcherCaseInsensitive.test("aBC"));
    	assertTrue(reMatcherCaseInsensitive.test("abbbbbbC"));
    	assertTrue(reMatcherCaseInsensitive.test("aBC"));
    	assertFalse(reMatcherCaseInsensitive.test("abCd"));
    }

    /** Test case for {@link Strings#matchers(String,String)}.
     */
    @Test
    public void testMatchers() {
    	final Predicate<String> pred = Strings.matchers("Foo,Wm*,re:ab+C", ",");
    	assertTrue(pred.test("Foo"));
    	assertFalse(pred.test("foo"));
    	assertTrue(pred.test("Wm"));
    	assertTrue(pred.test("Wm10"));
    	assertTrue(pred.test("WmRoot"));
    	assertFalse(pred.test("wm"));
    	assertTrue(pred.test("abC"));
    	assertFalse(pred.test("ac"));
    	assertFalse(pred.test("Bar"));
    	final Predicate<String> predCi = Strings.matchers("Foo/i,Wm*/i,re:ab+C/i", ",");
    	assertTrue(predCi.test("Foo"));
    	assertTrue(predCi.test("foo"));
    	assertTrue(predCi.test("Wm"));
    	assertTrue(predCi.test("Wm10"));
    	assertTrue(predCi.test("WmRoot"));
    	assertTrue(predCi.test("wm"));
    	assertFalse(predCi.test("aC"));
    	assertFalse(predCi.test("ac"));
    	assertTrue(predCi.test("aBC"));
    	assertTrue(predCi.test("abc"));
    	assertFalse(predCi.test("Bar"));
    }

<<<<<<< HEAD
    @Test
    public void testSplit() {
    	final String value0 = "a b c d";
    	final List<String> splittedValue0 = Strings.split(value0, " ");
    	assertEquals(4, splittedValue0.size());
    	assertEquals("a", splittedValue0.get(0));
    	assertEquals("b", splittedValue0.get(1));
    	assertEquals("c", splittedValue0.get(2));
    	assertEquals("d", splittedValue0.get(3));
    	final String value1 = "a, b, c,  d";
    	final List<String> splittedValue1 = Strings.split(value1, ", ");
    	assertEquals(4, splittedValue1.size());
    	assertEquals("a", splittedValue1.get(0));
    	assertEquals("b", splittedValue1.get(1));
    	assertEquals("c", splittedValue1.get(2));
    	assertEquals(" d", splittedValue1.get(3));
=======
    /** Test case for {@link Strings#list(String...)}.
     */
    public void testList() {
    	final ArrayList<String> values = Strings.list("a", "c", "b");
    	assertEquals(3, values.size());
    	assertEquals("a", values.get(0));
    	assertEquals("c", values.get(1));
    	assertEquals("b", values.get(2));
    }

    /** Test case for {@link Strings#list(String...)}.
     */
    public void testArray() {
    	final String[] values = Strings.array("a", "c", "b");
    	assertEquals(3, values.length);
    	assertEquals("a", values[0]);
    	assertEquals("c", values[1]);
    	assertEquals("b", values[2]);
>>>>>>> 0450521d
    }
}
<|MERGE_RESOLUTION|>--- conflicted
+++ resolved
@@ -1,274 +1,273 @@
-/*
- * Copyright 2018 Jochen Wiedmann
- * 
- * Licensed under the Apache License, Version 2.0 (the "License");
- * you may not use this file except in compliance with the License.
- * You may obtain a copy of the License at
- * 
- *   http://www.apache.org/licenses/LICENSE-2.0
- * 
- * Unless required by applicable law or agreed to in writing, software
- * distributed under the License is distributed on an "AS IS" BASIS,
- * WITHOUT WARRANTIES OR CONDITIONS OF ANY KIND, either express or implied.
- * See the License for the specific language governing permissions and
- * limitations under the License.
- */
-package com.github.jochenw.afw.core.util;
-
-import static org.junit.Assert.*;
-
-import java.util.ArrayList;
-import java.util.Arrays;
-import java.util.Collections;
-import java.util.List;
-import java.util.Map;
-import java.util.TreeMap;
-import java.util.function.Predicate;
-
-import org.junit.Assert;
-import org.junit.Test;
-
-
-/**
- * Test suite for the {@link Strings} class.
- */
-public class StringsTest {
-	/** Test case for {@link Strings#toString()}.
-	 */
-    @Test
-    public void testToString() {
-        final Object[] array = new Object[]{"a", Long.valueOf(-1), Boolean.FALSE};
-        final Map<String,Object> map = new TreeMap<>();
-        map.put("a", Integer.valueOf(2));
-        map.put("b", array);
-        map.put("c", Boolean.TRUE);
-        assertEquals("null", Strings.toString(null));
-        assertEquals("0", Strings.toString(Integer.valueOf(0)));
-        assertEquals("true", Strings.toString(Boolean.TRUE));
-        assertEquals("[a, -1, false]", Strings.toString(array));
-        assertEquals("<a, -1, false>", Strings.toString(Arrays.asList(array)));
-        assertEquals("(a, -1, false)", Strings.toString(Collections.unmodifiableCollection(Arrays.asList(array))));
-        assertEquals("{a => 2, b => [a, -1, false], c => true}", Strings.toString(map));
-    }
-
-	/** Test case for {@link Strings#isEmpty(String)}, and {@link Strings#isTrimmedEmpty(String)}.
-	 */
-    @Test
-    public void testIsEmpty() {
-        assertTrue(Strings.isEmpty(null));
-        assertTrue(Strings.isTrimmedEmpty(null));
-        assertTrue(Strings.isEmpty(""));
-        assertTrue(Strings.isTrimmedEmpty(""));
-        assertFalse(Strings.isEmpty(" \t"));
-        assertTrue(Strings.isTrimmedEmpty(" \t"));
-        assertFalse(Strings.isEmpty(" 0\t"));
-        assertFalse(Strings.isTrimmedEmpty(" 0\t"));
-    }
-
-    /** Test case for {@link Strings#parseVersionNumber(String)}.
-     */
-    @Test
-    public void testParseVersionNumber() {
-    	Assert.assertArrayEquals(new int[] {2,3,0}, Strings.parseVersionNumber("2.3.0"));
-    	Assert.assertArrayEquals(new int[] {2,3,0,5,7}, Strings.parseVersionNumber("2.3.0.5.7"));
-    	try {
-    		Strings.parseVersionNumber(null);
-    		Assert.fail("Expected exception");
-    	} catch (IllegalArgumentException e) {
-    		Assert.assertEquals("Missing, or empty, version string", e.getMessage());
-    	}
-    	try {
-    		Strings.parseVersionNumber("");
-    		Assert.fail("Expected exception");
-    	} catch (IllegalArgumentException e) {
-    		Assert.assertEquals("Missing, or empty, version string", e.getMessage());
-    	}
-    	try {
-    		Strings.parseVersionNumber(".2.3.0");
-    		Assert.fail("Expected exception");
-    	} catch (IllegalArgumentException e) {
-    		Assert.assertEquals("Invalid version string: .2.3.0", e.getMessage());
-    	}
-    	try {
-    		Strings.parseVersionNumber("2.3..0");
-    		Assert.fail("Expected exception");
-    	} catch (IllegalArgumentException e) {
-    		Assert.assertEquals("Invalid version string: 2.3..0", e.getMessage());
-    	}
-    	try {
-    		Strings.parseVersionNumber("2.3.0.");
-    		Assert.fail("Expected exception");
-    	} catch (IllegalArgumentException e) {
-    		Assert.assertEquals("Invalid version string, ends with '.': 2.3.0.", e.getMessage());
-    	}
-    }
-   
-    /** Test for {@link Strings#formatCb(Appendable, String, Object...)}.
-     * @throws Exception The test failed.
-     */
-    @Test
-    public void testFormatCb() throws Exception {
-    	final String formatStr = "Hello, {} {}!";
-    	assertEquals("Hello, beautiful world!", Strings.formatCb(formatStr, "beautiful", "world"));
-    	assertEquals("Hello, funny 42!", Strings.formatCb(formatStr, "funny", Integer.valueOf(42)));
-    	try {
-    		Strings.formatCb(formatStr);
-    		fail("Expected exception");
-    	} catch (IllegalArgumentException e) {
-    		assertEquals("Format string requires at least 0 arguments, but only 0 are given.", e.getMessage());
-    	}
-    	try {
-    		Strings.formatCb(formatStr, (Object[]) null);
-    		fail("Expected exception");
-    	} catch (IllegalArgumentException e) {
-    		assertEquals("Format string requires at least one argument, but none are given.", e.getMessage());
-    	}
-    	try {
-    		Strings.formatCb(formatStr, "a", "b", "c");
-    		fail("Expected exception");
-    	} catch (IllegalArgumentException e) {
-    		assertEquals("Format string requires only 2 arguments, but 3 are given.", e.getMessage());
-    	}
-    }
-
-    /**
-     * Test for {@link Strings#formatLz(int, int)}.
-     * @throws Exception The test failed.
-     */
-    @Test
-    public void testFormatLz() throws Exception {
-    	assertEquals("0", Strings.formatLz(0, 9));
-    	assertEquals("9", Strings.formatLz(9, 9));
-    	assertEquals("00", Strings.formatLz(0, 10));
-    	assertEquals("09", Strings.formatLz(9, 10));
-    	assertEquals("00", Strings.formatLz(0, 99));
-    	assertEquals("09", Strings.formatLz(9, 99));
-       	assertEquals("000", Strings.formatLz(0, 100));
-    	assertEquals("009", Strings.formatLz(9, 100));
-    	assertEquals("000", Strings.formatLz(0, 999));
-    	assertEquals("009", Strings.formatLz(9, 999));
-    	assertEquals("0000", Strings.formatLz(0, 1000));
-    	assertEquals("0009", Strings.formatLz(9, 1000));
-    	assertEquals("0000", Strings.formatLz(0, 9999));
-    	assertEquals("0009", Strings.formatLz(9, 9999));
-    	assertEquals("00000", Strings.formatLz(0, 10000));
-    	assertEquals("00009", Strings.formatLz(9, 10000));
-    	assertEquals("00000", Strings.formatLz(0, 99999));
-    	assertEquals("00009", Strings.formatLz(9, 99999));
-    	assertEquals("000000", Strings.formatLz(0, 100000));
-    	assertEquals("000009", Strings.formatLz(9, 100000));
-    	assertEquals("000000", Strings.formatLz(0, 999999));
-    	assertEquals("000009", Strings.formatLz(9, 999999));
-    	try {
-    		Strings.formatLz(0, 9999999);
-    		fail("Expected exception");
-    	} catch (IllegalArgumentException e) {
-    		assertEquals("The total number of items must be lower than 1000000", e.getMessage());
-    	}
-    }
-
-    /** Test case for {@link Strings#matcher(String)}.
-     */
-    @Test
-    public void testMatcher() {
-    	final Predicate<String> fooMatcher = Strings.matcher("Foo");
-    	assertTrue(fooMatcher.test("Foo"));
-    	assertFalse(fooMatcher.test("foo"));
-    	assertFalse(fooMatcher.test("0"));
-    	final Predicate<String> fooMatcherCaseInsensitive = Strings.matcher("Foo/i");
-    	assertTrue(fooMatcherCaseInsensitive.test("Foo"));
-    	assertTrue(fooMatcherCaseInsensitive.test("foo"));
-    	assertFalse(fooMatcherCaseInsensitive.test("0"));
-    	final Predicate<String> wmMatcher = Strings.matcher("Wm*");
-    	assertTrue(wmMatcher.test("Wm"));
-    	assertTrue(wmMatcher.test("Wm9"));
-    	assertTrue(wmMatcher.test("WmFoo"));
-    	assertFalse(wmMatcher.test("wmFoo"));
-    	assertFalse(wmMatcher.test("wM9"));
-    	final Predicate<String> wmMatcherCaseInsensitive = Strings.matcher("Wm*/i");
-    	assertTrue(wmMatcherCaseInsensitive.test("Wm"));
-    	assertTrue(wmMatcherCaseInsensitive.test("Wm9"));
-    	assertTrue(wmMatcherCaseInsensitive.test("WmFoo"));
-    	assertTrue(wmMatcherCaseInsensitive.test("wmFoo"));
-    	assertTrue(wmMatcherCaseInsensitive.test("wM9"));
-    	final Predicate<String> reMatcher = Strings.matcher("re:ab+C");
-    	assertFalse(reMatcher.test("aC"));
-    	assertTrue(reMatcher.test("abC"));
-    	assertTrue(reMatcher.test("abbbbbbC"));
-    	assertFalse(reMatcher.test("aBC"));
-    	assertFalse(reMatcher.test("abCd"));
-    	final Predicate<String> reMatcherCaseInsensitive = Strings.matcher("re:ab+C/i");
-    	assertFalse(reMatcherCaseInsensitive.test("aC"));
-    	assertTrue(reMatcherCaseInsensitive.test("aBC"));
-    	assertTrue(reMatcherCaseInsensitive.test("abbbbbbC"));
-    	assertTrue(reMatcherCaseInsensitive.test("aBC"));
-    	assertFalse(reMatcherCaseInsensitive.test("abCd"));
-    }
-
-    /** Test case for {@link Strings#matchers(String,String)}.
-     */
-    @Test
-    public void testMatchers() {
-    	final Predicate<String> pred = Strings.matchers("Foo,Wm*,re:ab+C", ",");
-    	assertTrue(pred.test("Foo"));
-    	assertFalse(pred.test("foo"));
-    	assertTrue(pred.test("Wm"));
-    	assertTrue(pred.test("Wm10"));
-    	assertTrue(pred.test("WmRoot"));
-    	assertFalse(pred.test("wm"));
-    	assertTrue(pred.test("abC"));
-    	assertFalse(pred.test("ac"));
-    	assertFalse(pred.test("Bar"));
-    	final Predicate<String> predCi = Strings.matchers("Foo/i,Wm*/i,re:ab+C/i", ",");
-    	assertTrue(predCi.test("Foo"));
-    	assertTrue(predCi.test("foo"));
-    	assertTrue(predCi.test("Wm"));
-    	assertTrue(predCi.test("Wm10"));
-    	assertTrue(predCi.test("WmRoot"));
-    	assertTrue(predCi.test("wm"));
-    	assertFalse(predCi.test("aC"));
-    	assertFalse(predCi.test("ac"));
-    	assertTrue(predCi.test("aBC"));
-    	assertTrue(predCi.test("abc"));
-    	assertFalse(predCi.test("Bar"));
-    }
-
-<<<<<<< HEAD
-    @Test
-    public void testSplit() {
-    	final String value0 = "a b c d";
-    	final List<String> splittedValue0 = Strings.split(value0, " ");
-    	assertEquals(4, splittedValue0.size());
-    	assertEquals("a", splittedValue0.get(0));
-    	assertEquals("b", splittedValue0.get(1));
-    	assertEquals("c", splittedValue0.get(2));
-    	assertEquals("d", splittedValue0.get(3));
-    	final String value1 = "a, b, c,  d";
-    	final List<String> splittedValue1 = Strings.split(value1, ", ");
-    	assertEquals(4, splittedValue1.size());
-    	assertEquals("a", splittedValue1.get(0));
-    	assertEquals("b", splittedValue1.get(1));
-    	assertEquals("c", splittedValue1.get(2));
-    	assertEquals(" d", splittedValue1.get(3));
-=======
-    /** Test case for {@link Strings#list(String...)}.
-     */
-    public void testList() {
-    	final ArrayList<String> values = Strings.list("a", "c", "b");
-    	assertEquals(3, values.size());
-    	assertEquals("a", values.get(0));
-    	assertEquals("c", values.get(1));
-    	assertEquals("b", values.get(2));
-    }
-
-    /** Test case for {@link Strings#list(String...)}.
-     */
-    public void testArray() {
-    	final String[] values = Strings.array("a", "c", "b");
-    	assertEquals(3, values.length);
-    	assertEquals("a", values[0]);
-    	assertEquals("c", values[1]);
-    	assertEquals("b", values[2]);
->>>>>>> 0450521d
-    }
-}
+/*
+ * Copyright 2018 Jochen Wiedmann
+ * 
+ * Licensed under the Apache License, Version 2.0 (the "License");
+ * you may not use this file except in compliance with the License.
+ * You may obtain a copy of the License at
+ * 
+ *   http://www.apache.org/licenses/LICENSE-2.0
+ * 
+ * Unless required by applicable law or agreed to in writing, software
+ * distributed under the License is distributed on an "AS IS" BASIS,
+ * WITHOUT WARRANTIES OR CONDITIONS OF ANY KIND, either express or implied.
+ * See the License for the specific language governing permissions and
+ * limitations under the License.
+ */
+package com.github.jochenw.afw.core.util;
+
+import static org.junit.Assert.*;
+
+import java.util.ArrayList;
+import java.util.Arrays;
+import java.util.Collections;
+import java.util.List;
+import java.util.Map;
+import java.util.TreeMap;
+import java.util.function.Predicate;
+
+import org.junit.Assert;
+import org.junit.Test;
+
+
+/**
+ * Test suite for the {@link Strings} class.
+ */
+public class StringsTest {
+	/** Test case for {@link Strings#toString()}.
+	 */
+    @Test
+    public void testToString() {
+        final Object[] array = new Object[]{"a", Long.valueOf(-1), Boolean.FALSE};
+        final Map<String,Object> map = new TreeMap<>();
+        map.put("a", Integer.valueOf(2));
+        map.put("b", array);
+        map.put("c", Boolean.TRUE);
+        assertEquals("null", Strings.toString(null));
+        assertEquals("0", Strings.toString(Integer.valueOf(0)));
+        assertEquals("true", Strings.toString(Boolean.TRUE));
+        assertEquals("[a, -1, false]", Strings.toString(array));
+        assertEquals("<a, -1, false>", Strings.toString(Arrays.asList(array)));
+        assertEquals("(a, -1, false)", Strings.toString(Collections.unmodifiableCollection(Arrays.asList(array))));
+        assertEquals("{a => 2, b => [a, -1, false], c => true}", Strings.toString(map));
+    }
+
+	/** Test case for {@link Strings#isEmpty(String)}, and {@link Strings#isTrimmedEmpty(String)}.
+	 */
+    @Test
+    public void testIsEmpty() {
+        assertTrue(Strings.isEmpty(null));
+        assertTrue(Strings.isTrimmedEmpty(null));
+        assertTrue(Strings.isEmpty(""));
+        assertTrue(Strings.isTrimmedEmpty(""));
+        assertFalse(Strings.isEmpty(" \t"));
+        assertTrue(Strings.isTrimmedEmpty(" \t"));
+        assertFalse(Strings.isEmpty(" 0\t"));
+        assertFalse(Strings.isTrimmedEmpty(" 0\t"));
+    }
+
+    /** Test case for {@link Strings#parseVersionNumber(String)}.
+     */
+    @Test
+    public void testParseVersionNumber() {
+    	Assert.assertArrayEquals(new int[] {2,3,0}, Strings.parseVersionNumber("2.3.0"));
+    	Assert.assertArrayEquals(new int[] {2,3,0,5,7}, Strings.parseVersionNumber("2.3.0.5.7"));
+    	try {
+    		Strings.parseVersionNumber(null);
+    		Assert.fail("Expected exception");
+    	} catch (IllegalArgumentException e) {
+    		Assert.assertEquals("Missing, or empty, version string", e.getMessage());
+    	}
+    	try {
+    		Strings.parseVersionNumber("");
+    		Assert.fail("Expected exception");
+    	} catch (IllegalArgumentException e) {
+    		Assert.assertEquals("Missing, or empty, version string", e.getMessage());
+    	}
+    	try {
+    		Strings.parseVersionNumber(".2.3.0");
+    		Assert.fail("Expected exception");
+    	} catch (IllegalArgumentException e) {
+    		Assert.assertEquals("Invalid version string: .2.3.0", e.getMessage());
+    	}
+    	try {
+    		Strings.parseVersionNumber("2.3..0");
+    		Assert.fail("Expected exception");
+    	} catch (IllegalArgumentException e) {
+    		Assert.assertEquals("Invalid version string: 2.3..0", e.getMessage());
+    	}
+    	try {
+    		Strings.parseVersionNumber("2.3.0.");
+    		Assert.fail("Expected exception");
+    	} catch (IllegalArgumentException e) {
+    		Assert.assertEquals("Invalid version string, ends with '.': 2.3.0.", e.getMessage());
+    	}
+    }
+   
+    /** Test for {@link Strings#formatCb(Appendable, String, Object...)}.
+     * @throws Exception The test failed.
+     */
+    @Test
+    public void testFormatCb() throws Exception {
+    	final String formatStr = "Hello, {} {}!";
+    	assertEquals("Hello, beautiful world!", Strings.formatCb(formatStr, "beautiful", "world"));
+    	assertEquals("Hello, funny 42!", Strings.formatCb(formatStr, "funny", Integer.valueOf(42)));
+    	try {
+    		Strings.formatCb(formatStr);
+    		fail("Expected exception");
+    	} catch (IllegalArgumentException e) {
+    		assertEquals("Format string requires at least 0 arguments, but only 0 are given.", e.getMessage());
+    	}
+    	try {
+    		Strings.formatCb(formatStr, (Object[]) null);
+    		fail("Expected exception");
+    	} catch (IllegalArgumentException e) {
+    		assertEquals("Format string requires at least one argument, but none are given.", e.getMessage());
+    	}
+    	try {
+    		Strings.formatCb(formatStr, "a", "b", "c");
+    		fail("Expected exception");
+    	} catch (IllegalArgumentException e) {
+    		assertEquals("Format string requires only 2 arguments, but 3 are given.", e.getMessage());
+    	}
+    }
+
+    /**
+     * Test for {@link Strings#formatLz(int, int)}.
+     * @throws Exception The test failed.
+     */
+    @Test
+    public void testFormatLz() throws Exception {
+    	assertEquals("0", Strings.formatLz(0, 9));
+    	assertEquals("9", Strings.formatLz(9, 9));
+    	assertEquals("00", Strings.formatLz(0, 10));
+    	assertEquals("09", Strings.formatLz(9, 10));
+    	assertEquals("00", Strings.formatLz(0, 99));
+    	assertEquals("09", Strings.formatLz(9, 99));
+       	assertEquals("000", Strings.formatLz(0, 100));
+    	assertEquals("009", Strings.formatLz(9, 100));
+    	assertEquals("000", Strings.formatLz(0, 999));
+    	assertEquals("009", Strings.formatLz(9, 999));
+    	assertEquals("0000", Strings.formatLz(0, 1000));
+    	assertEquals("0009", Strings.formatLz(9, 1000));
+    	assertEquals("0000", Strings.formatLz(0, 9999));
+    	assertEquals("0009", Strings.formatLz(9, 9999));
+    	assertEquals("00000", Strings.formatLz(0, 10000));
+    	assertEquals("00009", Strings.formatLz(9, 10000));
+    	assertEquals("00000", Strings.formatLz(0, 99999));
+    	assertEquals("00009", Strings.formatLz(9, 99999));
+    	assertEquals("000000", Strings.formatLz(0, 100000));
+    	assertEquals("000009", Strings.formatLz(9, 100000));
+    	assertEquals("000000", Strings.formatLz(0, 999999));
+    	assertEquals("000009", Strings.formatLz(9, 999999));
+    	try {
+    		Strings.formatLz(0, 9999999);
+    		fail("Expected exception");
+    	} catch (IllegalArgumentException e) {
+    		assertEquals("The total number of items must be lower than 1000000", e.getMessage());
+    	}
+    }
+
+    /** Test case for {@link Strings#matcher(String)}.
+     */
+    @Test
+    public void testMatcher() {
+    	final Predicate<String> fooMatcher = Strings.matcher("Foo");
+    	assertTrue(fooMatcher.test("Foo"));
+    	assertFalse(fooMatcher.test("foo"));
+    	assertFalse(fooMatcher.test("0"));
+    	final Predicate<String> fooMatcherCaseInsensitive = Strings.matcher("Foo/i");
+    	assertTrue(fooMatcherCaseInsensitive.test("Foo"));
+    	assertTrue(fooMatcherCaseInsensitive.test("foo"));
+    	assertFalse(fooMatcherCaseInsensitive.test("0"));
+    	final Predicate<String> wmMatcher = Strings.matcher("Wm*");
+    	assertTrue(wmMatcher.test("Wm"));
+    	assertTrue(wmMatcher.test("Wm9"));
+    	assertTrue(wmMatcher.test("WmFoo"));
+    	assertFalse(wmMatcher.test("wmFoo"));
+    	assertFalse(wmMatcher.test("wM9"));
+    	final Predicate<String> wmMatcherCaseInsensitive = Strings.matcher("Wm*/i");
+    	assertTrue(wmMatcherCaseInsensitive.test("Wm"));
+    	assertTrue(wmMatcherCaseInsensitive.test("Wm9"));
+    	assertTrue(wmMatcherCaseInsensitive.test("WmFoo"));
+    	assertTrue(wmMatcherCaseInsensitive.test("wmFoo"));
+    	assertTrue(wmMatcherCaseInsensitive.test("wM9"));
+    	final Predicate<String> reMatcher = Strings.matcher("re:ab+C");
+    	assertFalse(reMatcher.test("aC"));
+    	assertTrue(reMatcher.test("abC"));
+    	assertTrue(reMatcher.test("abbbbbbC"));
+    	assertFalse(reMatcher.test("aBC"));
+    	assertFalse(reMatcher.test("abCd"));
+    	final Predicate<String> reMatcherCaseInsensitive = Strings.matcher("re:ab+C/i");
+    	assertFalse(reMatcherCaseInsensitive.test("aC"));
+    	assertTrue(reMatcherCaseInsensitive.test("aBC"));
+    	assertTrue(reMatcherCaseInsensitive.test("abbbbbbC"));
+    	assertTrue(reMatcherCaseInsensitive.test("aBC"));
+    	assertFalse(reMatcherCaseInsensitive.test("abCd"));
+    }
+
+    /** Test case for {@link Strings#matchers(String,String)}.
+     */
+    @Test
+    public void testMatchers() {
+    	final Predicate<String> pred = Strings.matchers("Foo,Wm*,re:ab+C", ",");
+    	assertTrue(pred.test("Foo"));
+    	assertFalse(pred.test("foo"));
+    	assertTrue(pred.test("Wm"));
+    	assertTrue(pred.test("Wm10"));
+    	assertTrue(pred.test("WmRoot"));
+    	assertFalse(pred.test("wm"));
+    	assertTrue(pred.test("abC"));
+    	assertFalse(pred.test("ac"));
+    	assertFalse(pred.test("Bar"));
+    	final Predicate<String> predCi = Strings.matchers("Foo/i,Wm*/i,re:ab+C/i", ",");
+    	assertTrue(predCi.test("Foo"));
+    	assertTrue(predCi.test("foo"));
+    	assertTrue(predCi.test("Wm"));
+    	assertTrue(predCi.test("Wm10"));
+    	assertTrue(predCi.test("WmRoot"));
+    	assertTrue(predCi.test("wm"));
+    	assertFalse(predCi.test("aC"));
+    	assertFalse(predCi.test("ac"));
+    	assertTrue(predCi.test("aBC"));
+    	assertTrue(predCi.test("abc"));
+    	assertFalse(predCi.test("Bar"));
+    }
+
+    @Test
+    public void testSplit() {
+    	final String value0 = "a b c d";
+    	final List<String> splittedValue0 = Strings.split(value0, " ");
+    	assertEquals(4, splittedValue0.size());
+    	assertEquals("a", splittedValue0.get(0));
+    	assertEquals("b", splittedValue0.get(1));
+    	assertEquals("c", splittedValue0.get(2));
+    	assertEquals("d", splittedValue0.get(3));
+    	final String value1 = "a, b, c,  d";
+    	final List<String> splittedValue1 = Strings.split(value1, ", ");
+    	assertEquals(4, splittedValue1.size());
+    	assertEquals("a", splittedValue1.get(0));
+    	assertEquals("b", splittedValue1.get(1));
+    	assertEquals("c", splittedValue1.get(2));
+    	assertEquals(" d", splittedValue1.get(3));
+    }
+
+    /** Test case for {@link Strings#list(String...)}.
+     */
+    public void testList() {
+    	final ArrayList<String> values = Strings.list("a", "c", "b");
+    	assertEquals(3, values.size());
+    	assertEquals("a", values.get(0));
+    	assertEquals("c", values.get(1));
+    	assertEquals("b", values.get(2));
+    }
+
+    /** Test case for {@link Strings#list(String...)}.
+     */
+    public void testArray() {
+    	final String[] values = Strings.array("a", "c", "b");
+    	assertEquals(3, values.length);
+    	assertEquals("a", values[0]);
+    	assertEquals("c", values[1]);
+    	assertEquals("b", values[2]);
+    }
+}