--- conflicted
+++ resolved
@@ -1,628 +1,623 @@
-/*
- * Copyright 2018 Jochen Wiedmann
- * 
- * Licensed under the Apache License, Version 2.0 (the "License");
- * you may not use this file except in compliance with the License.
- * You may obtain a copy of the License at
- * 
- *   http://www.apache.org/licenses/LICENSE-2.0
- * 
- * Unless required by applicable law or agreed to in writing, software
- * distributed under the License is distributed on an "AS IS" BASIS,
- * WITHOUT WARRANTIES OR CONDITIONS OF ANY KIND, either express or implied.
- * See the License for the specific language governing permissions and
- * limitations under the License.
- */
-package com.github.jochenw.afw.core.util;
-
-import java.io.BufferedReader;
-import java.io.ByteArrayInputStream;
-import java.io.IOException;
-import java.io.StringReader;
-import java.io.UncheckedIOException;
-import java.io.UnsupportedEncodingException;
-import java.lang.reflect.Array;
-import java.util.ArrayList;
-import java.util.Arrays;
-import java.util.Collection;
-import java.util.Iterator;
-import java.util.List;
-import java.util.Map;
-import java.util.StringTokenizer;
-import java.util.function.Function;
-import java.util.function.Predicate;
-import java.util.regex.Pattern;
-
-import javax.annotation.Nonnull;
-import javax.annotation.Nullable;
-
-
-/** Utility class for working with strings. As you are always working with strings,
- * this class ought to be useful always.
- */
-public class Strings {
-	/** Returns the given value, if it is non-null, or the empty string ("").
-	 * @param pValue The value to check for null.
-	 * @return A non-null string: Either the given value, if that is non-null,
-	 *   or the empty string ("").
-	 */
-	public static @Nonnull String notNull(@Nullable String pValue) {
-		return notNull(pValue, "");
-	}
-	/** Returns the given value, if it is non-null, or the default value.
-	 * @param pValue The value to check for null.
-	 * @param pDefault The non-null default value.
-	 * @return A non-null string: Either the given value, if that is non-null,
-	 *   or the default value.
-	 */
-	public static @Nonnull String notNull(@Nullable String pValue, @Nonnull String pDefault) {
-		return Objects.notNull(pValue, pDefault);
-	}
-	/** Returns the given value, if it is non-null, and non-empty, or
-	 * the default value.
-	 * @param pValue The value to check for null, or empty.
-	 * @param pDefault The non-null, and non-empty default value.
-	 * @return A non-null, and non-empty string: Either the given value,
-	 * if that is non-null, and non-empty, or the default value.
-	 */
-	public static String notEmpty(String pValue, String pDefault) {
-		if (pValue == null  ||  pValue.length() == 0) {
-			return pDefault;
-		} else {
-			return pValue;
-		}
-	}
-
-	/** Asserts, that the given value is non-null. An {@link NullPointerException}
-	 * is thrown otherwise.
-	 * @param pValue The value being checked for non-null.
-	 * @param pMessage If the message is non-null, and the check fails, then this
-	 *   will be used as the thrown exceptions message. Otherwise, a default
-	 *   message will be used.
-	 * @return The input value, if it is non-null, indeed.
-	 * @throws NullPointerException The check failed, because the input value
-	 *   is null.
-	 */
-	public static @Nonnull String requireNonNull(@Nullable String pValue, @Nonnull String pMessage) {
-		return Objects.requireNonNull(pValue, pMessage);
-	}
-
-	/** Converts the given string into a byte array, using the UTF-8
-	 * character set.
-	 * @param pContents The string veing converted.
-	 * @return The converted string.
-	 * @throws UncheckedIOException The conversion failed.
-	 */
-	public static byte[] getBytes(String pContents) {
-        return getBytes(pContents, "UTF-8");
-    }
-
-	/** Converts the given string into a byte array, using the given
-	 * character set.
-	 * @param pContents The string veing converted.
-	 * @param pCharset The character set being used.
-	 * @return The converted string.
-	 * @throws UncheckedIOException The conversion failed.
-	 */
-    public static byte[] getBytes(String pContents, String pCharset) {
-        try {
-            return pContents.getBytes(pCharset);
-        } catch (UnsupportedEncodingException e) {
-            throw Exceptions.newUncheckedIOException(e);
-        }
-    }
-
-    /** Converts the given object to a string, using the
-     * {@link Object#toString()} method.
-     * @param pArg The object to convert into a string.
-     * @return The converted object.
-     * @see #append(Appendable, Object)
-     */
-    public static String toString(Object pArg) {
-        if (pArg == null) {
-            return "null";
-        } else if (pArg.getClass().isArray()
-                   ||  pArg instanceof Collection
-                   ||  pArg instanceof Map) {
-            final StringBuilder sb = new StringBuilder();
-            append(sb, pArg);
-            return sb.toString();
-        } else {
-            return String.valueOf(pArg);
-        }
-    }
-
-    /** Writes the given objects as a string to the given {@link StringBuilder}.
-     * @param pSb The target stream.
-     * @param pArgs The objects being written.
-	 * @throws UncheckedIOException The writing failed.
-     */
-    public static void append(StringBuilder pSb, Object... pArgs) {
-        try {
-            append((Appendable) pSb, pArgs);
-        } catch (IOException e) {
-            throw Exceptions.newUncheckedIOException(e);
-        }
-    }
-
-    /** Writes the given objects as a string to the given {@link Appendable}.
-     * @param pAppendable The target stream.
-     * @param pArgs The objects being written.
-	 * @throws IOException The writing failed.
-     */
-    public static void append(Appendable pAppendable, Object... pArgs) throws IOException {
-        if (pArgs == null) {
-            pAppendable.append("null");
-        } else {
-            for (int i = 0;  i < pArgs.length;  i++) {
-                if (i > 0) {
-                    pAppendable.append(", ");
-                }
-                append(pAppendable, pArgs[i]);
-            }
-        }
-    }
-
-    /** Writes the given object as a string to the given {@link StringBuilder}.
-     * @param pSb The target stream.
-     * @param pArg The object being written.
-	 * @throws UncheckedIOException The writing failed.
-     */
-    public static void append(StringBuilder pSb, Object pArg) {
-        try {
-            append((Appendable) pSb, pArg);
-        } catch (IOException e) {
-            throw Exceptions.newUncheckedIOException(e);
-        }
-    }
-
-    /** Writes the given object as a string to the given {@link Appendable}.
-     * @param pAppendable The target stream.
-     * @param pArg The objects being written.
-	 * @throws IOException The writing failed.
-     */
-    public static void append(Appendable pAppendable, Object pArg) throws IOException {
-        if (pArg == null) {
-            pAppendable.append("null");
-        } else {
-            if (pArg.getClass().isArray()) {
-                pAppendable.append('[');
-                for (int i = 0;  i < Array.getLength(pArg);  i++) {
-                    if (i > 0) {
-                        pAppendable.append(", ");
-                    }
-                    append(pAppendable, Array.get(pArg, i));
-                }
-                pAppendable.append(']');
-            } else if (pArg instanceof List) {
-                final List<?> list = (List<?>) pArg;
-                pAppendable.append('<');
-                for (int i = 0;  i < list.size();  i++) {
-                    if (i > 0) {
-                        pAppendable.append(", ");
-                    }
-                    append(pAppendable, list.get(i));
-                }
-                pAppendable.append('>');
-            } else if (pArg instanceof Map) {
-                final Map<?,?> map = (Map<?,?>) pArg;
-                pAppendable.append('{');
-                boolean first = true;
-                for (Map.Entry<?,?> en : map.entrySet()) {
-                    if (first) {
-                        first = false;
-                    } else {
-                        pAppendable.append(", ");
-                    }
-                    append(pAppendable, en.getKey());
-                    pAppendable.append(" => ");
-                    append(pAppendable, en.getValue());
-                }
-                pAppendable.append('}');
-            } else if (pArg instanceof Collection) {
-                final Collection<?> collection = (Collection<?>) pArg;
-                pAppendable.append('(');
-                boolean first = true;
-                for (Iterator<?> iter = collection.iterator();  iter.hasNext();  ) {
-                    if (first) {
-                        first = false;
-                    } else {
-                        pAppendable.append(", ");
-                    }
-                    append(pAppendable, iter.next());
-                }
-                pAppendable.append(')');
-            } else {
-                pAppendable.append(String.valueOf(pArg));
-            }
-        }
-    }
-
-    /** Converts the given String into an array of lines.
-     * @param pValue The string to split into lines.
-     * @return The array of lines, which has been read from the input string.
-     */
-	public static String[] toLines(String pValue) {
-		final StringReader sr = new StringReader(pValue);
-		final BufferedReader br = new BufferedReader(sr);
-		final List<String> list = new ArrayList<>();
-		try {
-			for (;;) {
-				final String line = br.readLine();
-				if (line == null) {
-					return list.toArray(new String[list.size()]);
-				} else {
-					list.add(line);
-				}
-			}
-		} catch (Throwable t) {
-			throw Exceptions.show(t);
-		}
-	}
-
-	/**
-	 * Returns, whether the given value is null, or empty.
-	 * @param pValue The value being checked.
-	 * @return True, if the value is null, or empty, otherwise false.
-	 */
-	public static boolean isEmpty(String pValue) {
-		return pValue == null  ||  pValue.length() == 0;
-	}
-
-	/**
-	 * Returns, whether the given value is null, or empty, after trimming.
-	 * @param pValue The value being checked.
-	 * @return True, if the value is null, or empty, after trimming,
-	 *   otherwise false.
-	 */
-	public static boolean isTrimmedEmpty(String pValue) {
-		return pValue == null  ||  pValue.trim().length() == 0;
-	}
-
-	public static String requireNonEmpty(String pValue, String pName) {
-		if (pValue == null) {
-			throw new NullPointerException("String value must not be null: " + pName);
-		}
-		if (pValue.length() == 0) {
-			throw new IllegalArgumentException("String value must not be empty: " + pName);
-		}
-		return pValue;
-	}
-
-	public static void requireTrimmedNonEmpty(String pValue, String pName) {
-		requireNonEmpty(pValue, pName);
-		if (pValue.trim().length() == 0) {
-			throw new NullPointerException("String value must not be empty (after trimming): " + pName);
-		}
-	}
-
-	public static int[] parseVersionNumber(String pVersionStr) {
-		if (isTrimmedEmpty(pVersionStr)) {
-			throw new IllegalArgumentException("Missing, or empty, version string");
-		}
-		final List<Integer> numbers = new ArrayList<>();
-		final StringBuffer sb = new StringBuffer();
-		for (int i = 0;  i < pVersionStr.length();  i++) {
-			final char c = pVersionStr.charAt(i);
-			switch (c) {
-			  case '.':
-				if (sb.length() == 0) {
-					throw new IllegalArgumentException("Invalid version string: " + pVersionStr);
-				} else {
-					final Integer num = Integer.valueOf(sb.toString());
-					numbers.add(num);
-					sb.setLength(0);
-				}
-				break;
-			  case '0':
-			  case '1':
-			  case '2':
-			  case '3':
-			  case '4':
-			  case '5':
-			  case '6':
-			  case '7':
-			  case '8':
-			  case '9':
-				sb.append(c);
-				break;
-			  default:
-				  throw new IllegalStateException("Invalid character in version string: " + pVersionStr);
-			}			
-		}
-		if (sb.length() == 0) {
-			throw new IllegalArgumentException("Invalid version string, ends with '.': " + pVersionStr);
-		}
-		final Integer num = Integer.valueOf(sb.toString());
-		numbers.add(num);
-		final int[] result = new int[numbers.size()];
-		for (int i = 0;  i < result.length;  i++) {
-			result[i] = numbers.get(i).intValue();
-		}
-		return result;
-	}
-	/**
-	 * Concatenates the given values, using the given separator.
-	 * @param pSep The separator to use.
-	 * @param pValues The values being concatenated.
-	 * @return The concatenations result.
-	 */
-	public static String join(String pSep, String... pValues) {
-		final StringBuilder sb = new StringBuilder();
-		for (int i = 0;  i < pValues.length;  i++) {
-			if (i > 0) {
-				if (pSep != null) {
-					sb.append(pSep);
-				}
-			}
-			sb.append(pValues[i]);
-		}
-		return sb.toString();
-	}
-	/**
-	 * Concatenates the given values, using the given separator.
-	 * @param pSep The separator to use.
-	 * @param pValues The values being concatenated.
-	 * @return The concatenations result.
-	 */
-	public static String join(String pSep, Iterable<String> pValues) {
-		final StringBuilder sb = new StringBuilder();
-		boolean first = true;
-		for (String v : pValues) {
-			if (first) {
-				first = false;
-			} else {
-				if (pSep != null) {
-					sb.append(pSep);
-				}
-			}
-			sb.append(v);
-		}
-		return sb.toString();
-	}
-
-	/**
-	 * Writes the given format string to the given appendable. The format string may
-	 * contain curly brace tokens "{}", which are being replaced by the respective
-	 * argument object.
-	 * 
-	 * Example:
-	 * <pre>
-	 *   final StringBuilder sb = new StringBuilder();
-	 *   Strings.formatCb(sb, "Writing to {} failed with the following error: {}.",
-	 *                    "myfile", "Out of disk space.");
-	 *   // -&gt; Writing to myfile failed with the following error: Out of disk space.
-	 * </pre>
-	 *     
-	 * @param pAppendable The appendable, to which text is being written.
-	 * @param pMsg The format string.
-	 * @param pArgs The arguments, which are being written.
-	 * @throws IOException Appending to the {@link Appendable appendable} failed.
-	 */
-	public static void formatCb(@Nonnull Appendable pAppendable, @Nonnull String pMsg, @Nullable Object... pArgs) throws IOException {
-		int argOffset = 0;
-		int offset = 0;
-		while (offset < pMsg.length()) {
-			final char c = pMsg.charAt(offset++);
-			if (c == '{'  &&  offset < pMsg.length()) {
-				final char c2 = pMsg.charAt(offset++);
-				if (c2 == '}') {
-					if (pArgs == null) {
-						throw new IllegalArgumentException("Format string requires at least one argument, but none are given.");
-					} else if (argOffset >= pArgs.length) {
-						throw new IllegalArgumentException("Format string requires at least " + argOffset
-								                           + " arguments, but only " + pArgs.length
-								                           + " are given.");
-					}
-					final Object arg = pArgs[argOffset++];
-					append(pAppendable, arg);
-				}
-			} else {
-				pAppendable.append(c);
-			}
-		}
-		if (argOffset > 0) {
-			if (pArgs == null) {
-				throw new IllegalArgumentException("Format string requires at least one argument, but none are given.");
-			} else if (argOffset < pArgs.length) {
-				throw new IllegalArgumentException("Format string requires only " + argOffset
-						                           + " arguments, but " + pArgs.length
-						                           + " are given.");
-			}
-		}
-	}
-
-	/**
-	 * Returns the given format string, with the given arguments being applied: The
-	 * format string may contain curly brace tokens "{}", which are being replaced
-	 * by the respective argument object.
-	 * @param pMsg The format string, which may contain curly brace tokens ("{}").
-	 * @param pArgs The arguments, which ought to replace the curly brace tokens.
-	 * @return The formatted string, with the curly brace tokens replaced.
-	 */
-	public static @Nonnull String formatCb(@Nonnull String pMsg, @Nullable Object... pArgs) {
-		final StringBuilder sb = new StringBuilder();
-		try {
-			formatCb(sb, pMsg, pArgs);
-		} catch (IOException e) {
-			throw Exceptions.show(e);
-		}
-		return sb.toString();
-	}
-
-	/**
-	 * Formats the given number with leading zeroes.
-	 * @param pItem The number being formatted.
-	 * @param pTotal The number of items.
-	 * @return The number {@code pItem}, possibly prepended with leading zeroes.
-	 */
-	public static @Nonnull String formatLz(int pItem, int pTotal) {
-		Integer item = Integer.valueOf(pItem);
-		if (pTotal > 999999) {
-			throw new IllegalArgumentException("The total number of items must be lower than " + (999999 +1));
-		} else if (pTotal > 99999) {
-			return String.format("%06d", item);
-		} else if (pTotal > 9999) {
-			return String.format("%05d", item);
-		} else if (pTotal > 999) {
-			return String.format("%04d", item);
-		} else if (pTotal > 99) {
-			return String.format("%03d", item);
-		} else if (pTotal > 9) {
-			return String.format("%02d", item);
-		} else {
-			return String.format("%d", item);
-		}
-	}
-
-	/** Creates a predicate, which decides, whether an input string matches
-	 * the given matcher description. The matcher description will be
-	 * interpreted as follows:
-	 * <ol>
-	 *   <li>A regular expression, introduced by the prefix "re:".</li>
-	 *   <li>A glob pattern, containing either of the characters
-	 *     '?' (a single, but arbitrary character), or '*' (an arbitrary
-	 *     number of arbitrary characters).</li>
-	 *   <li>If the matcher string doesn't have the prefix "re:",
-	 *     and doesn't contain the characters '?', or '*', then
-	 *     
-	 * </ol>
-	 * @param pMatcher The matcher description.
-	 * @return A predicate, which tests, whether the given description
-	 *   matches it's input string.
-	 */
-	public static @Nonnull Predicate<String> matcher(@Nonnull String pMatcher) {
-		@Nonnull String matcher = Objects.requireNonNull(pMatcher, "Matcher");
-		final boolean caseInsensitive;
-		if (matcher.endsWith("/i")) {
-			caseInsensitive = true;
-			matcher = matcher.substring(0, matcher.length()-2);
-		} else {
-			caseInsensitive = false;
-		}
-		final String patternStr;
-		if (matcher.startsWith("re:")) {
-			patternStr = matcher.substring("re:".length());
-		} else if (matcher.indexOf('*') != -1  ||  matcher.indexOf('?') != -1) {
-			final StringBuilder sb = new StringBuilder();
-			for (int i = 0;  i < matcher.length();  i++) {
-				final char c = matcher.charAt(i);
-				if ('*' == c) {
-					sb.append(".*");					
-				} else if ('?' == c) {
-					sb.append(".");
-				} else if (Character.isLetterOrDigit(c)) {
-					sb.append(c);
-				} else {
-					sb.append("\\");
-					sb.append(c);
-				}
-			}
-			patternStr = sb.toString();
-		} else {
-			if (caseInsensitive) {
-				final String lcMatcher = matcher.toLowerCase();
-				return (s) -> s.toLowerCase().equals(lcMatcher);
-			} else {
-				final String m = matcher;
-				return (s) -> s.equals(m);
-			}
-		}
-		final Pattern pattern;
-		if (caseInsensitive) {
-			pattern = Pattern.compile(patternStr, Pattern.CASE_INSENSITIVE);
-		} else {
-			pattern = Pattern.compile(patternStr);
-		}
-		return (s) -> pattern.matcher(s).matches();
-	}
-	
-	/** Parses the given string into a list of matchers, by tokenizing the string,
-	 * using the given separator. For each of the tokens, a subpredicate is created by
-	 * invoking {@link #matcher(String)}. The returned predicate will be true, if
-	 * either of the subpredicates is true.
-	 * 
-	 * Example: The matcher string {@code Wm*,Wx*,Foo} with the separator ","
-	 * will create three subpredicates. The first subpredicate will be true,
-	 * if the tested string has the prefix "Wm". Likewise, the second
-	 * subpredicate matches the prefix "Wx". Finally the third
-	 * subpredicate is an exact match for the string "Foo".
-	 * In summary, the returned predicate will be true, if the input string is
-	 * "Foo", or if it starts with "Wx", or "Wm".
-	 * @param pMatchers The list of subpredicate descriptions, separated by
-	 *   {@code pSeparator}.
-	 * @param pSeparator The string, which separates the submatcher strings.
-	 * @return A predicate, which is true, if either of the subpredicates,
-	 *   created from {@code pMatchers} is true.
-	 */
-	public static @Nonnull Predicate<String> matchers(@Nonnull String pMatchers, @Nonnull String pSeparator) {
-		final @Nonnull String matchers = Objects.requireNonNull(pMatchers, "Matchers");
-		final @Nonnull String separator = Objects.requireNonNull(pSeparator, "Separator");
-		final List<Predicate<String>> predicates = new ArrayList<>();
-		for (StringTokenizer st = new StringTokenizer(matchers, separator);  st.hasMoreTokens();  ) {
-			final String matcher = st.nextToken();
-			predicates.add(matcher(matcher));
-		}
-		if (predicates.isEmpty()) {
-			throw new IllegalArgumentException("No matcher definitions found.");
-		}
-		return (s) -> {
-			for (Predicate<String> pred : predicates) {
-				if (pred.test(s)) {
-					return true;
-				}
-			}
-			return false;
-		};
-	}
-
-<<<<<<< HEAD
-	public static List<String> split(String pValue, String pSeparator) {
-		String value = Objects.requireNonNull(pValue, "Value");
-		final String sep = Objects.requireNonNull(pSeparator, "Separator");
-		final List<String> result = new ArrayList<>();
-		while (value.length() > 0) {
-			final int offset = value.indexOf(sep);
-			if (offset == -1) {
-				result.add(value);
-				return result;
-			} else {
-				result.add(value.substring(0, offset));
-				value = value.substring(offset + sep.length());
-			}
-		}
-		return result;
-	}
-}
-
-=======
-	/**
-	 * Basically same as {@link Arrays#asList(Object...)}, except that this method
-	 * returns an {@link ArrayList} (a modifiable list).
-	 * @param pValues The list values.
-	 * @return An {@link ArrayList} (a modifiable list) with the given values.
-	 * @throws NullPointerException The {@code pValues} parameter is null.
-	 */
-	public static @Nonnull ArrayList<String> list(@Nonnull String... pValues) {
-		final @Nonnull String[] values = Objects.requireNonNull(pValues, "Values");
-		final ArrayList<String> list = new ArrayList<>(values.length);
-		for (String s : values) {
-			list.add(s);
-		}
-		return list;
-	}
-
-	/**
-	 * Returns a string array with the given values.
-	 * @param pValues The array values.
-	 * @return A string array with the given values.
-	 * @throws NullPointerException The {@code pValues} parameter is null.
-	 */
-	public static @Nonnull String[] array(@Nonnull String... pValues) {
-		final @Nonnull String[] values = Objects.requireNonNull(pValues, "Values");
-		return values;
-	}
-}
-
-
->>>>>>> 0450521d
+/*
+ * Copyright 2018 Jochen Wiedmann
+ * 
+ * Licensed under the Apache License, Version 2.0 (the "License");
+ * you may not use this file except in compliance with the License.
+ * You may obtain a copy of the License at
+ * 
+ *   http://www.apache.org/licenses/LICENSE-2.0
+ * 
+ * Unless required by applicable law or agreed to in writing, software
+ * distributed under the License is distributed on an "AS IS" BASIS,
+ * WITHOUT WARRANTIES OR CONDITIONS OF ANY KIND, either express or implied.
+ * See the License for the specific language governing permissions and
+ * limitations under the License.
+ */
+package com.github.jochenw.afw.core.util;
+
+import java.io.BufferedReader;
+import java.io.ByteArrayInputStream;
+import java.io.IOException;
+import java.io.StringReader;
+import java.io.UncheckedIOException;
+import java.io.UnsupportedEncodingException;
+import java.lang.reflect.Array;
+import java.util.ArrayList;
+import java.util.Arrays;
+import java.util.Collection;
+import java.util.Iterator;
+import java.util.List;
+import java.util.Map;
+import java.util.StringTokenizer;
+import java.util.function.Function;
+import java.util.function.Predicate;
+import java.util.regex.Pattern;
+
+import javax.annotation.Nonnull;
+import javax.annotation.Nullable;
+
+
+/** Utility class for working with strings. As you are always working with strings,
+ * this class ought to be useful always.
+ */
+public class Strings {
+	/** Returns the given value, if it is non-null, or the empty string ("").
+	 * @param pValue The value to check for null.
+	 * @return A non-null string: Either the given value, if that is non-null,
+	 *   or the empty string ("").
+	 */
+	public static @Nonnull String notNull(@Nullable String pValue) {
+		return notNull(pValue, "");
+	}
+	/** Returns the given value, if it is non-null, or the default value.
+	 * @param pValue The value to check for null.
+	 * @param pDefault The non-null default value.
+	 * @return A non-null string: Either the given value, if that is non-null,
+	 *   or the default value.
+	 */
+	public static @Nonnull String notNull(@Nullable String pValue, @Nonnull String pDefault) {
+		return Objects.notNull(pValue, pDefault);
+	}
+	/** Returns the given value, if it is non-null, and non-empty, or
+	 * the default value.
+	 * @param pValue The value to check for null, or empty.
+	 * @param pDefault The non-null, and non-empty default value.
+	 * @return A non-null, and non-empty string: Either the given value,
+	 * if that is non-null, and non-empty, or the default value.
+	 */
+	public static String notEmpty(String pValue, String pDefault) {
+		if (pValue == null  ||  pValue.length() == 0) {
+			return pDefault;
+		} else {
+			return pValue;
+		}
+	}
+
+	/** Asserts, that the given value is non-null. An {@link NullPointerException}
+	 * is thrown otherwise.
+	 * @param pValue The value being checked for non-null.
+	 * @param pMessage If the message is non-null, and the check fails, then this
+	 *   will be used as the thrown exceptions message. Otherwise, a default
+	 *   message will be used.
+	 * @return The input value, if it is non-null, indeed.
+	 * @throws NullPointerException The check failed, because the input value
+	 *   is null.
+	 */
+	public static @Nonnull String requireNonNull(@Nullable String pValue, @Nonnull String pMessage) {
+		return Objects.requireNonNull(pValue, pMessage);
+	}
+
+	/** Converts the given string into a byte array, using the UTF-8
+	 * character set.
+	 * @param pContents The string veing converted.
+	 * @return The converted string.
+	 * @throws UncheckedIOException The conversion failed.
+	 */
+	public static byte[] getBytes(String pContents) {
+        return getBytes(pContents, "UTF-8");
+    }
+
+	/** Converts the given string into a byte array, using the given
+	 * character set.
+	 * @param pContents The string veing converted.
+	 * @param pCharset The character set being used.
+	 * @return The converted string.
+	 * @throws UncheckedIOException The conversion failed.
+	 */
+    public static byte[] getBytes(String pContents, String pCharset) {
+        try {
+            return pContents.getBytes(pCharset);
+        } catch (UnsupportedEncodingException e) {
+            throw Exceptions.newUncheckedIOException(e);
+        }
+    }
+
+    /** Converts the given object to a string, using the
+     * {@link Object#toString()} method.
+     * @param pArg The object to convert into a string.
+     * @return The converted object.
+     * @see #append(Appendable, Object)
+     */
+    public static String toString(Object pArg) {
+        if (pArg == null) {
+            return "null";
+        } else if (pArg.getClass().isArray()
+                   ||  pArg instanceof Collection
+                   ||  pArg instanceof Map) {
+            final StringBuilder sb = new StringBuilder();
+            append(sb, pArg);
+            return sb.toString();
+        } else {
+            return String.valueOf(pArg);
+        }
+    }
+
+    /** Writes the given objects as a string to the given {@link StringBuilder}.
+     * @param pSb The target stream.
+     * @param pArgs The objects being written.
+	 * @throws UncheckedIOException The writing failed.
+     */
+    public static void append(StringBuilder pSb, Object... pArgs) {
+        try {
+            append((Appendable) pSb, pArgs);
+        } catch (IOException e) {
+            throw Exceptions.newUncheckedIOException(e);
+        }
+    }
+
+    /** Writes the given objects as a string to the given {@link Appendable}.
+     * @param pAppendable The target stream.
+     * @param pArgs The objects being written.
+	 * @throws IOException The writing failed.
+     */
+    public static void append(Appendable pAppendable, Object... pArgs) throws IOException {
+        if (pArgs == null) {
+            pAppendable.append("null");
+        } else {
+            for (int i = 0;  i < pArgs.length;  i++) {
+                if (i > 0) {
+                    pAppendable.append(", ");
+                }
+                append(pAppendable, pArgs[i]);
+            }
+        }
+    }
+
+    /** Writes the given object as a string to the given {@link StringBuilder}.
+     * @param pSb The target stream.
+     * @param pArg The object being written.
+	 * @throws UncheckedIOException The writing failed.
+     */
+    public static void append(StringBuilder pSb, Object pArg) {
+        try {
+            append((Appendable) pSb, pArg);
+        } catch (IOException e) {
+            throw Exceptions.newUncheckedIOException(e);
+        }
+    }
+
+    /** Writes the given object as a string to the given {@link Appendable}.
+     * @param pAppendable The target stream.
+     * @param pArg The objects being written.
+	 * @throws IOException The writing failed.
+     */
+    public static void append(Appendable pAppendable, Object pArg) throws IOException {
+        if (pArg == null) {
+            pAppendable.append("null");
+        } else {
+            if (pArg.getClass().isArray()) {
+                pAppendable.append('[');
+                for (int i = 0;  i < Array.getLength(pArg);  i++) {
+                    if (i > 0) {
+                        pAppendable.append(", ");
+                    }
+                    append(pAppendable, Array.get(pArg, i));
+                }
+                pAppendable.append(']');
+            } else if (pArg instanceof List) {
+                final List<?> list = (List<?>) pArg;
+                pAppendable.append('<');
+                for (int i = 0;  i < list.size();  i++) {
+                    if (i > 0) {
+                        pAppendable.append(", ");
+                    }
+                    append(pAppendable, list.get(i));
+                }
+                pAppendable.append('>');
+            } else if (pArg instanceof Map) {
+                final Map<?,?> map = (Map<?,?>) pArg;
+                pAppendable.append('{');
+                boolean first = true;
+                for (Map.Entry<?,?> en : map.entrySet()) {
+                    if (first) {
+                        first = false;
+                    } else {
+                        pAppendable.append(", ");
+                    }
+                    append(pAppendable, en.getKey());
+                    pAppendable.append(" => ");
+                    append(pAppendable, en.getValue());
+                }
+                pAppendable.append('}');
+            } else if (pArg instanceof Collection) {
+                final Collection<?> collection = (Collection<?>) pArg;
+                pAppendable.append('(');
+                boolean first = true;
+                for (Iterator<?> iter = collection.iterator();  iter.hasNext();  ) {
+                    if (first) {
+                        first = false;
+                    } else {
+                        pAppendable.append(", ");
+                    }
+                    append(pAppendable, iter.next());
+                }
+                pAppendable.append(')');
+            } else {
+                pAppendable.append(String.valueOf(pArg));
+            }
+        }
+    }
+
+    /** Converts the given String into an array of lines.
+     * @param pValue The string to split into lines.
+     * @return The array of lines, which has been read from the input string.
+     */
+	public static String[] toLines(String pValue) {
+		final StringReader sr = new StringReader(pValue);
+		final BufferedReader br = new BufferedReader(sr);
+		final List<String> list = new ArrayList<>();
+		try {
+			for (;;) {
+				final String line = br.readLine();
+				if (line == null) {
+					return list.toArray(new String[list.size()]);
+				} else {
+					list.add(line);
+				}
+			}
+		} catch (Throwable t) {
+			throw Exceptions.show(t);
+		}
+	}
+
+	/**
+	 * Returns, whether the given value is null, or empty.
+	 * @param pValue The value being checked.
+	 * @return True, if the value is null, or empty, otherwise false.
+	 */
+	public static boolean isEmpty(String pValue) {
+		return pValue == null  ||  pValue.length() == 0;
+	}
+
+	/**
+	 * Returns, whether the given value is null, or empty, after trimming.
+	 * @param pValue The value being checked.
+	 * @return True, if the value is null, or empty, after trimming,
+	 *   otherwise false.
+	 */
+	public static boolean isTrimmedEmpty(String pValue) {
+		return pValue == null  ||  pValue.trim().length() == 0;
+	}
+
+	public static String requireNonEmpty(String pValue, String pName) {
+		if (pValue == null) {
+			throw new NullPointerException("String value must not be null: " + pName);
+		}
+		if (pValue.length() == 0) {
+			throw new IllegalArgumentException("String value must not be empty: " + pName);
+		}
+		return pValue;
+	}
+
+	public static void requireTrimmedNonEmpty(String pValue, String pName) {
+		requireNonEmpty(pValue, pName);
+		if (pValue.trim().length() == 0) {
+			throw new NullPointerException("String value must not be empty (after trimming): " + pName);
+		}
+	}
+
+	public static int[] parseVersionNumber(String pVersionStr) {
+		if (isTrimmedEmpty(pVersionStr)) {
+			throw new IllegalArgumentException("Missing, or empty, version string");
+		}
+		final List<Integer> numbers = new ArrayList<>();
+		final StringBuffer sb = new StringBuffer();
+		for (int i = 0;  i < pVersionStr.length();  i++) {
+			final char c = pVersionStr.charAt(i);
+			switch (c) {
+			  case '.':
+				if (sb.length() == 0) {
+					throw new IllegalArgumentException("Invalid version string: " + pVersionStr);
+				} else {
+					final Integer num = Integer.valueOf(sb.toString());
+					numbers.add(num);
+					sb.setLength(0);
+				}
+				break;
+			  case '0':
+			  case '1':
+			  case '2':
+			  case '3':
+			  case '4':
+			  case '5':
+			  case '6':
+			  case '7':
+			  case '8':
+			  case '9':
+				sb.append(c);
+				break;
+			  default:
+				  throw new IllegalStateException("Invalid character in version string: " + pVersionStr);
+			}			
+		}
+		if (sb.length() == 0) {
+			throw new IllegalArgumentException("Invalid version string, ends with '.': " + pVersionStr);
+		}
+		final Integer num = Integer.valueOf(sb.toString());
+		numbers.add(num);
+		final int[] result = new int[numbers.size()];
+		for (int i = 0;  i < result.length;  i++) {
+			result[i] = numbers.get(i).intValue();
+		}
+		return result;
+	}
+	/**
+	 * Concatenates the given values, using the given separator.
+	 * @param pSep The separator to use.
+	 * @param pValues The values being concatenated.
+	 * @return The concatenations result.
+	 */
+	public static String join(String pSep, String... pValues) {
+		final StringBuilder sb = new StringBuilder();
+		for (int i = 0;  i < pValues.length;  i++) {
+			if (i > 0) {
+				if (pSep != null) {
+					sb.append(pSep);
+				}
+			}
+			sb.append(pValues[i]);
+		}
+		return sb.toString();
+	}
+	/**
+	 * Concatenates the given values, using the given separator.
+	 * @param pSep The separator to use.
+	 * @param pValues The values being concatenated.
+	 * @return The concatenations result.
+	 */
+	public static String join(String pSep, Iterable<String> pValues) {
+		final StringBuilder sb = new StringBuilder();
+		boolean first = true;
+		for (String v : pValues) {
+			if (first) {
+				first = false;
+			} else {
+				if (pSep != null) {
+					sb.append(pSep);
+				}
+			}
+			sb.append(v);
+		}
+		return sb.toString();
+	}
+
+	/**
+	 * Writes the given format string to the given appendable. The format string may
+	 * contain curly brace tokens "{}", which are being replaced by the respective
+	 * argument object.
+	 * 
+	 * Example:
+	 * <pre>
+	 *   final StringBuilder sb = new StringBuilder();
+	 *   Strings.formatCb(sb, "Writing to {} failed with the following error: {}.",
+	 *                    "myfile", "Out of disk space.");
+	 *   // -&gt; Writing to myfile failed with the following error: Out of disk space.
+	 * </pre>
+	 *     
+	 * @param pAppendable The appendable, to which text is being written.
+	 * @param pMsg The format string.
+	 * @param pArgs The arguments, which are being written.
+	 * @throws IOException Appending to the {@link Appendable appendable} failed.
+	 */
+	public static void formatCb(@Nonnull Appendable pAppendable, @Nonnull String pMsg, @Nullable Object... pArgs) throws IOException {
+		int argOffset = 0;
+		int offset = 0;
+		while (offset < pMsg.length()) {
+			final char c = pMsg.charAt(offset++);
+			if (c == '{'  &&  offset < pMsg.length()) {
+				final char c2 = pMsg.charAt(offset++);
+				if (c2 == '}') {
+					if (pArgs == null) {
+						throw new IllegalArgumentException("Format string requires at least one argument, but none are given.");
+					} else if (argOffset >= pArgs.length) {
+						throw new IllegalArgumentException("Format string requires at least " + argOffset
+								                           + " arguments, but only " + pArgs.length
+								                           + " are given.");
+					}
+					final Object arg = pArgs[argOffset++];
+					append(pAppendable, arg);
+				}
+			} else {
+				pAppendable.append(c);
+			}
+		}
+		if (argOffset > 0) {
+			if (pArgs == null) {
+				throw new IllegalArgumentException("Format string requires at least one argument, but none are given.");
+			} else if (argOffset < pArgs.length) {
+				throw new IllegalArgumentException("Format string requires only " + argOffset
+						                           + " arguments, but " + pArgs.length
+						                           + " are given.");
+			}
+		}
+	}
+
+	/**
+	 * Returns the given format string, with the given arguments being applied: The
+	 * format string may contain curly brace tokens "{}", which are being replaced
+	 * by the respective argument object.
+	 * @param pMsg The format string, which may contain curly brace tokens ("{}").
+	 * @param pArgs The arguments, which ought to replace the curly brace tokens.
+	 * @return The formatted string, with the curly brace tokens replaced.
+	 */
+	public static @Nonnull String formatCb(@Nonnull String pMsg, @Nullable Object... pArgs) {
+		final StringBuilder sb = new StringBuilder();
+		try {
+			formatCb(sb, pMsg, pArgs);
+		} catch (IOException e) {
+			throw Exceptions.show(e);
+		}
+		return sb.toString();
+	}
+
+	/**
+	 * Formats the given number with leading zeroes.
+	 * @param pItem The number being formatted.
+	 * @param pTotal The number of items.
+	 * @return The number {@code pItem}, possibly prepended with leading zeroes.
+	 */
+	public static @Nonnull String formatLz(int pItem, int pTotal) {
+		Integer item = Integer.valueOf(pItem);
+		if (pTotal > 999999) {
+			throw new IllegalArgumentException("The total number of items must be lower than " + (999999 +1));
+		} else if (pTotal > 99999) {
+			return String.format("%06d", item);
+		} else if (pTotal > 9999) {
+			return String.format("%05d", item);
+		} else if (pTotal > 999) {
+			return String.format("%04d", item);
+		} else if (pTotal > 99) {
+			return String.format("%03d", item);
+		} else if (pTotal > 9) {
+			return String.format("%02d", item);
+		} else {
+			return String.format("%d", item);
+		}
+	}
+
+	/** Creates a predicate, which decides, whether an input string matches
+	 * the given matcher description. The matcher description will be
+	 * interpreted as follows:
+	 * <ol>
+	 *   <li>A regular expression, introduced by the prefix "re:".</li>
+	 *   <li>A glob pattern, containing either of the characters
+	 *     '?' (a single, but arbitrary character), or '*' (an arbitrary
+	 *     number of arbitrary characters).</li>
+	 *   <li>If the matcher string doesn't have the prefix "re:",
+	 *     and doesn't contain the characters '?', or '*', then
+	 *     
+	 * </ol>
+	 * @param pMatcher The matcher description.
+	 * @return A predicate, which tests, whether the given description
+	 *   matches it's input string.
+	 */
+	public static @Nonnull Predicate<String> matcher(@Nonnull String pMatcher) {
+		@Nonnull String matcher = Objects.requireNonNull(pMatcher, "Matcher");
+		final boolean caseInsensitive;
+		if (matcher.endsWith("/i")) {
+			caseInsensitive = true;
+			matcher = matcher.substring(0, matcher.length()-2);
+		} else {
+			caseInsensitive = false;
+		}
+		final String patternStr;
+		if (matcher.startsWith("re:")) {
+			patternStr = matcher.substring("re:".length());
+		} else if (matcher.indexOf('*') != -1  ||  matcher.indexOf('?') != -1) {
+			final StringBuilder sb = new StringBuilder();
+			for (int i = 0;  i < matcher.length();  i++) {
+				final char c = matcher.charAt(i);
+				if ('*' == c) {
+					sb.append(".*");					
+				} else if ('?' == c) {
+					sb.append(".");
+				} else if (Character.isLetterOrDigit(c)) {
+					sb.append(c);
+				} else {
+					sb.append("\\");
+					sb.append(c);
+				}
+			}
+			patternStr = sb.toString();
+		} else {
+			if (caseInsensitive) {
+				final String lcMatcher = matcher.toLowerCase();
+				return (s) -> s.toLowerCase().equals(lcMatcher);
+			} else {
+				final String m = matcher;
+				return (s) -> s.equals(m);
+			}
+		}
+		final Pattern pattern;
+		if (caseInsensitive) {
+			pattern = Pattern.compile(patternStr, Pattern.CASE_INSENSITIVE);
+		} else {
+			pattern = Pattern.compile(patternStr);
+		}
+		return (s) -> pattern.matcher(s).matches();
+	}
+	
+	/** Parses the given string into a list of matchers, by tokenizing the string,
+	 * using the given separator. For each of the tokens, a subpredicate is created by
+	 * invoking {@link #matcher(String)}. The returned predicate will be true, if
+	 * either of the subpredicates is true.
+	 * 
+	 * Example: The matcher string {@code Wm*,Wx*,Foo} with the separator ","
+	 * will create three subpredicates. The first subpredicate will be true,
+	 * if the tested string has the prefix "Wm". Likewise, the second
+	 * subpredicate matches the prefix "Wx". Finally the third
+	 * subpredicate is an exact match for the string "Foo".
+	 * In summary, the returned predicate will be true, if the input string is
+	 * "Foo", or if it starts with "Wx", or "Wm".
+	 * @param pMatchers The list of subpredicate descriptions, separated by
+	 *   {@code pSeparator}.
+	 * @param pSeparator The string, which separates the submatcher strings.
+	 * @return A predicate, which is true, if either of the subpredicates,
+	 *   created from {@code pMatchers} is true.
+	 */
+	public static @Nonnull Predicate<String> matchers(@Nonnull String pMatchers, @Nonnull String pSeparator) {
+		final @Nonnull String matchers = Objects.requireNonNull(pMatchers, "Matchers");
+		final @Nonnull String separator = Objects.requireNonNull(pSeparator, "Separator");
+		final List<Predicate<String>> predicates = new ArrayList<>();
+		for (StringTokenizer st = new StringTokenizer(matchers, separator);  st.hasMoreTokens();  ) {
+			final String matcher = st.nextToken();
+			predicates.add(matcher(matcher));
+		}
+		if (predicates.isEmpty()) {
+			throw new IllegalArgumentException("No matcher definitions found.");
+		}
+		return (s) -> {
+			for (Predicate<String> pred : predicates) {
+				if (pred.test(s)) {
+					return true;
+				}
+			}
+			return false;
+		};
+	}
+
+	public static List<String> split(String pValue, String pSeparator) {
+		String value = Objects.requireNonNull(pValue, "Value");
+		final String sep = Objects.requireNonNull(pSeparator, "Separator");
+		final List<String> result = new ArrayList<>();
+		while (value.length() > 0) {
+			final int offset = value.indexOf(sep);
+			if (offset == -1) {
+				result.add(value);
+				return result;
+			} else {
+				result.add(value.substring(0, offset));
+				value = value.substring(offset + sep.length());
+			}
+		}
+		return result;
+	}
+
+	/**
+	 * Basically same as {@link Arrays#asList(Object...)}, except that this method
+	 * returns an {@link ArrayList} (a modifiable list).
+	 * @param pValues The list values.
+	 * @return An {@link ArrayList} (a modifiable list) with the given values.
+	 * @throws NullPointerException The {@code pValues} parameter is null.
+	 */
+	public static @Nonnull ArrayList<String> list(@Nonnull String... pValues) {
+		final @Nonnull String[] values = Objects.requireNonNull(pValues, "Values");
+		final ArrayList<String> list = new ArrayList<>(values.length);
+		for (String s : values) {
+			list.add(s);
+		}
+		return list;
+	}
+
+	/**
+	 * Returns a string array with the given values.
+	 * @param pValues The array values.
+	 * @return A string array with the given values.
+	 * @throws NullPointerException The {@code pValues} parameter is null.
+	 */
+	public static @Nonnull String[] array(@Nonnull String... pValues) {
+		final @Nonnull String[] values = Objects.requireNonNull(pValues, "Values");
+		return values;
+	}
+}
+